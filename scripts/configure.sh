#!/usr/bin/env bash
set -e  # Exit immediately if a command exits with a non-zero status.

ROOT_FOLDER="$(readlink -f $(dirname "${BASH_SOURCE[0]}")/..)"
USERNAME="$(id -nu 1000)"

echo
echo "======================================"
if [[ -f "${ROOT_FOLDER}/state/configured" ]]; then
  echo "=========== RECONFIGURING ============"
else
  echo "============ CONFIGURING ============="
fi
echo "=============== TIPI ================="
echo "======================================"
echo

# Install ansible if not installed
if ! command -v ansible-playbook > /dev/null; then
  echo "Installing Ansible..."
  sudo apt-get update
  sudo apt-get install python3 python3-pip -y
  sudo pip3 install ansible
fi

<<<<<<< HEAD
echo "Running ansible playbook setup.yml"

ansible-playbook ansible/setup.yml -i ansible/hosts -e username="$USERNAME"
=======
ansible-playbook ansible/setup.yml -i ansible/hosts -K -e username="$USERNAME"
>>>>>>> e85b7a1d

# echo "Configuring permissions..."
# echo
# find "$ROOT_FOLDER" -path "$ROOT_FOLDER/app-data" -prune -o -exec chown 1000:1000 {} + || true

# Create configured status
touch "${ROOT_FOLDER}/state/configured"<|MERGE_RESOLUTION|>--- conflicted
+++ resolved
@@ -15,21 +15,49 @@
 echo "======================================"
 echo
 
-# Install ansible if not installed
-if ! command -v ansible-playbook > /dev/null; then
-  echo "Installing Ansible..."
-  sudo apt-get update
-  sudo apt-get install python3 python3-pip -y
-  sudo pip3 install ansible
+# Enable passwordless sudo for $USERNAME
+if ! grep -q "${USERNAME} ALL=(ALL) NOPASSWD: ALL" /etc/sudoers; then
+  echo "${USERNAME} ALL=(ALL) NOPASSWD: ALL" | sudo tee -a /etc/sudoers
 fi
 
-<<<<<<< HEAD
-echo "Running ansible playbook setup.yml"
+sudo apt-get upgrade
+sudo apt-get install -y jq coreutils ca-certificates curl gnupg lsb-release
 
-ansible-playbook ansible/setup.yml -i ansible/hosts -e username="$USERNAME"
-=======
-ansible-playbook ansible/setup.yml -i ansible/hosts -K -e username="$USERNAME"
->>>>>>> e85b7a1d
+LSB="$(lsb_release -is)"
+
+# Add docker gpg key (Debian)
+if [[ "${LSB}" == "Debian" ]]; then
+  curl -fsSL https://download.docker.com/linux/debian/gpg | sudo gpg --dearmor -o /usr/share/keyrings/docker-archive-keyring.gpg
+fi
+
+# Add docker gpg key (Ubuntu)
+if [[ "${LSB}" == "Ubuntu" ]]; then
+  curl -fsSL https://download.docker.com/linux/ubuntu/gpg | sudo gpg --dearmor -o /usr/share/keyrings/docker-archive-keyring.gpg
+fi
+
+# Add deb repo for docker (Debian)
+if [[ "${LSB}" == "Debian" ]]; then
+  echo "deb [arch=$(dpkg --print-architecture) signed-by=/usr/share/keyrings/docker-archive-keyring.gpg] https://download.docker.com/linux/debian $(lsb_release -cs) stable" | sudo tee /etc/apt/sources.list.d/docker.list > /dev/null
+fi
+
+# Add deb repo for docker (Ubuntu)
+if [[ "${LSB}" == "Ubuntu" ]]; then
+  echo "deb [arch=$(dpkg --print-architecture) signed-by=/usr/share/keyrings/docker-archive-keyring.gpg] https://download.docker.com/linux/ubuntu $(lsb_release -cs) stable" | sudo tee /etc/apt/sources.list.d/docker.list > /dev/null
+fi
+
+sudo apt-get upgrade
+
+# Install docker compose if not here
+if ! command -v docker-compose > /dev/null; then
+  sudo curl -L "https://github.com/docker/compose/releases/download/v2.3.4/docker-compose-$(uname -s)-$(uname -m)" -o /usr/local/bin/docker-compose
+  sudo chmod +x /usr/local/bin/docker-compose
+fi
+
+# create docker group
+if ! getent group docker > /dev/null; then
+  sudo groupadd docker
+fi
+sudo usermod -aG docker "${USERNAME}"
 
 # echo "Configuring permissions..."
 # echo
